<<<<<<< HEAD
from shapely.ops import split
from shapely.geometry import Polygon, LineString
import numpy as np
import miniball

=======
import math
from shapely.geometry import Polygon
from players.g2.assigns import *
>>>>>>> 0810dd6f

def sneak(start_pos, end_pos, cake_width, cake_len):
    """
    Given a start position & goal position, uses the 1-pixel shaving technique
    to create a list of necessary steps to get from the start to the goal without
    cutting across the cake.
    """
    nearest_x, x_dist = nearest_edge_x(start_pos, cake_width)
    nearest_y, y_dist = nearest_edge_y(start_pos, cake_len)

    end_x, end_x_dist = nearest_edge_x(end_pos, cake_width)
    end_y, end_y_dist = nearest_edge_y(end_pos, cake_len)

    moves = []

    # if we are on the top or bottom or the board and require more than 1 move
    if y_dist == 0 and (x_dist > 0.1 or nearest_x != end_x):
        bounce_y = bounce(nearest_y)
        moves.append([end_x, bounce_y])

        # if the end is not on the same line so we must ricochet off of corner
        if end_y_dist > 0 or nearest_y != end_y:
            bounce_x = bounce(end_x)
            moves.append([bounce_x, nearest_y])

            # if the end position is on the opposite side
            if end_y_dist == 0:
                bounce_y = bounce(end_y)
                moves.append([bounce_x, end_y])
                moves.append([end_x, bounce_y])

    # if we are on the left or right side of the board and require more than 1 move
    elif x_dist == 0 and (y_dist > 0.1 or nearest_y != end_y):
        bounce_x = bounce(nearest_x)
        moves.append([bounce_x, end_y])

        # if the end is not on the same line so we must ricochet off of corner
        if end_x_dist > 0 or nearest_x != end_x:
            bounce_y = bounce(end_y)
            moves.append([nearest_x, bounce_y])

            # if the end position is on the opposite side
            if end_x_dist == 0:
                bounce_x = bounce(end_x)
                moves.append([end_x, bounce_y])
                moves.append([bounce_x, end_y])

    moves.append(end_pos)
    return moves


def nearest_edge_x(pos, cake_width):
    """
    Returns the nearest X-edge and the distance to said edge
    X-edge is 0 if the position is closer to the left side, or cake_width
        if it is closer to the right side.
    """
    min_x = pos[0]
    x_edge = 0
    if cake_width - pos[0] < min_x:
        min_x = cake_width - pos[0]
        x_edge = cake_width
    return x_edge, min_x


def nearest_edge_y(pos, cake_len):
    """
    Returns the nearest Y-edge and the distance to said edge
    Y-edge is 0 if the position is closer to the top, or cake_len
        if it is closer to the bottom.
    """
    min_y = pos[1]
    y_edge = 0
    if cake_len - pos[1] < min_y:
        min_y = cake_len - pos[1]
        y_edge = cake_len
    return y_edge, min_y


def bounce(margin):
    """
    Returns a value 0.01 away from the provided margin
    """
    if margin == 0:
        return 0.01
    return round(margin - 0.01, 2)

<<<<<<< HEAD

def divide_polygon(polygon: Polygon, from_point, to_point):
    """
    Divide a convex polygon by a line segment into two polygons.

    Parameters:
    - polygon: A convex polygon (as a Shapely Polygon object)
    - line_points: A list containing two points that represent the line segment

    Returns:
    - Two polygons (as shapely Polygon objects) that result from dividing the original polygon
    """

    polygon = polygon.convex_hull
    line = LineString([tuple(from_point), tuple(to_point)])
    # Create the convex polygon and the line segment using Shapely
    # polygon = Polygon(polygon_points)
    # line = LineString(line_points)

    # Check if the line intersects with the polygon
    try:
        if not line.intersects(polygon):
            return [polygon]
        # Split the polygon into two pieces
        result = split(polygon, line)
    except Exception as e:
        print(f"Error dividing polygon {polygon} with line {line}")
        raise e

    # Convert the result into individual polygons

    polygons = []
    for i in range(len(result.geoms)):
        # convex_hull always creates valid polygons
        # unlike split()
        polygons.append(result.geoms[i].convex_hull)

    return polygons


def can_cake_fit_in_plate(cake_piece: Polygon, radius=12.5):
    """
    Check if the cake can fit inside a plate of radius 12.5.

    Parameters:
    - cake_pieces: Cake pieces (as shapely Polygon object)
    - radius: The radius of the circle

    Returns:
    - True if the cake can fit inside the plate, False otherwise
    """
    if cake_piece.area < 0.25:
        return True
    # Step 1: Get the points on the cake piece and store as numpy array

    cake_points = np.array(list(zip(*cake_piece.exterior.coords.xy)), dtype=np.double)

    # Step 2: Find the minimum bounding circle of the cake piece
    res = miniball.miniball(cake_points)

    return res["radius"] <= radius
=======
def is_uniform(requests, tolerance=0) -> bool:
    """
    Returns whether or not the requests can be considered uniform
    """
    if len(requests) < 1: return True
    return (max(requests) - min(requests)) <= (2 * tolerance)

def divide_requests(requests):
    """
    If we were to divide the requests into a nearly-square array,
    we return the total sum of every request in the list, a list of 
    the sums of all the requests that would be in each row, and a 
    list of the sums of all the requests that would be in each column
    """
    n = len(requests)
    s = int(math.sqrt(n))
    requests_copy = requests[:]
    median = (max(requests) + min(requests)) / 2
    if n%s != 0: n = s * math.ceil(n/s)
    while len(requests_copy) < n:
        requests_copy.append(median)
    total_sum = 0
    h_sums = []
    v_sums = []
    for i in range(0,len(requests_copy)):
        val = requests_copy[i]
        total_sum += val

        if i<s: v_sums.append(val)
        else: v_sums[int(i%s)] += val

        if int(i/s) >= len(h_sums): h_sums.append(val)
        else: h_sums[int(i/s)] += val
    return total_sum, h_sums, v_sums

def grid_enough(requests, width, length, tolerance=0):
    """
    Return whether the requests can be distributed well enough that an uneven
    grid approach is worthwhile. 
    """
    total, h_sums, v_sums = divide_requests(requests)
    h_variance = length * (max(h_sums) - min(h_sums))/total
    v_variance = width * (max(v_sums) - min(v_sums))/total
    return min(h_variance, v_variance) <= max(1, tolerance)

def estimate_uneven_penalty(requests, cake_width, cake_len, tolerance=0):
    """
    prob dump this
    """
    total, h_sums, v_sums = divide_requests(requests)
    polygon_sizes = []
    polygons = []
    for h in h_sums:
        h_size = cake_len * h / total
        for v in v_sums:
            v_size = cake_width * v / total
            p = create_polygon(h_size, v_size)
            polygons.append(p)
            polygon_sizes.append(round(p.area, 2))
    print("POLYGON SIZES =",sorted(polygon_sizes))
    print("NUM POLYGONS =",len(polygons))
    assignment = hungarian_min_penalty(polygons, requests, tolerance)
    return calculate_total_penalty(assignment, polygons, requests, tolerance), polygons

def create_polygon(width, height):
    """Creates a polygon representing a rectangle given its width and height."""

    # Define the coordinates of the rectangle's corners
    coordinates = [(0, 0), (width, 0), (width, height), (0, height), (0, 0)]

    # Create the polygon using the coordinates
    polygon = Polygon(coordinates)

    return polygon
>>>>>>> 0810dd6f
<|MERGE_RESOLUTION|>--- conflicted
+++ resolved
@@ -1,14 +1,11 @@
-<<<<<<< HEAD
 from shapely.ops import split
 from shapely.geometry import Polygon, LineString
 import numpy as np
 import miniball
-
-=======
 import math
-from shapely.geometry import Polygon
+
 from players.g2.assigns import *
->>>>>>> 0810dd6f
+
 
 def sneak(start_pos, end_pos, cake_width, cake_len):
     """
@@ -96,7 +93,6 @@
         return 0.01
     return round(margin - 0.01, 2)
 
-<<<<<<< HEAD
 
 def divide_polygon(polygon: Polygon, from_point, to_point):
     """
@@ -158,51 +154,61 @@
     res = miniball.miniball(cake_points)
 
     return res["radius"] <= radius
-=======
+
+
 def is_uniform(requests, tolerance=0) -> bool:
     """
     Returns whether or not the requests can be considered uniform
     """
-    if len(requests) < 1: return True
+    if len(requests) < 1:
+        return True
     return (max(requests) - min(requests)) <= (2 * tolerance)
 
+
 def divide_requests(requests):
     """
     If we were to divide the requests into a nearly-square array,
-    we return the total sum of every request in the list, a list of 
-    the sums of all the requests that would be in each row, and a 
+    we return the total sum of every request in the list, a list of
+    the sums of all the requests that would be in each row, and a
     list of the sums of all the requests that would be in each column
     """
     n = len(requests)
     s = int(math.sqrt(n))
     requests_copy = requests[:]
     median = (max(requests) + min(requests)) / 2
-    if n%s != 0: n = s * math.ceil(n/s)
+    if n % s != 0:
+        n = s * math.ceil(n / s)
     while len(requests_copy) < n:
         requests_copy.append(median)
     total_sum = 0
     h_sums = []
     v_sums = []
-    for i in range(0,len(requests_copy)):
+    for i in range(0, len(requests_copy)):
         val = requests_copy[i]
         total_sum += val
 
-        if i<s: v_sums.append(val)
-        else: v_sums[int(i%s)] += val
-
-        if int(i/s) >= len(h_sums): h_sums.append(val)
-        else: h_sums[int(i/s)] += val
+        if i < s:
+            v_sums.append(val)
+        else:
+            v_sums[int(i % s)] += val
+
+        if int(i / s) >= len(h_sums):
+            h_sums.append(val)
+        else:
+            h_sums[int(i / s)] += val
     return total_sum, h_sums, v_sums
 
+
 def grid_enough(requests, width, length, tolerance=0):
     """
     Return whether the requests can be distributed well enough that an uneven
-    grid approach is worthwhile. 
+    grid approach is worthwhile.
     """
     total, h_sums, v_sums = divide_requests(requests)
-    h_variance = length * (max(h_sums) - min(h_sums))/total
-    v_variance = width * (max(v_sums) - min(v_sums))/total
+    h_variance = length * (max(h_sums) - min(h_sums)) / total
+    v_variance = width * (max(v_sums) - min(v_sums)) / total
     return min(h_variance, v_variance) <= max(1, tolerance)
+
 
 def estimate_uneven_penalty(requests, cake_width, cake_len, tolerance=0):
     """
@@ -218,11 +224,12 @@
             p = create_polygon(h_size, v_size)
             polygons.append(p)
             polygon_sizes.append(round(p.area, 2))
-    print("POLYGON SIZES =",sorted(polygon_sizes))
-    print("NUM POLYGONS =",len(polygons))
+    print("POLYGON SIZES =", sorted(polygon_sizes))
+    print("NUM POLYGONS =", len(polygons))
     assignment = hungarian_min_penalty(polygons, requests, tolerance)
     return calculate_total_penalty(assignment, polygons, requests, tolerance), polygons
 
+
 def create_polygon(width, height):
     """Creates a polygon representing a rectangle given its width and height."""
 
@@ -232,5 +239,4 @@
     # Create the polygon using the coordinates
     polygon = Polygon(coordinates)
 
-    return polygon
->>>>>>> 0810dd6f
+    return polygon