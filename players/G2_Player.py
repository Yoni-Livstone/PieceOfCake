from typing import List, Callable
import numpy as np
import logging
import constants
import miniball
from enum import Enum
from shapely.geometry import Polygon

from piece_of_cake_state import PieceOfCakeState
from players.g2.helpers import *
from players.g2.even_cuts import *
from players.g2.uneven_cuts import *
from players.g2.best_combination import best_combo, cuts_to_moves
from players.g2.assigns import assign


class Strategy(Enum):
    EVEN = "even"
    UNEVEN = "uneven"
    CLIMB_HILLS = "climb_hills"
    SAWTOOTH = "sawtooth"
    BEST_CUTS = "best_cuts"


class G2_Player:
    def __init__(
        self,
        rng: np.random.Generator,
        logger: logging.Logger,
        precomp_dir: str,
        tolerance: int,
    ) -> None:
        """Initialise the player with the basic information

        Args:
            rng (np.random.Generator): numpy random number generator, use this for same player behavior across run
            logger (logging.Logger): logger use this like logger.info("message")
            precomp_dir (str): Directory path to store/load pre-computation
            tolerance (int): tolerance for the cake distribution
            cake_len (int): Length of the smaller side of the cake
        """

        self.rng = rng
        self.logger = logger
        self.tolerance = tolerance
        self.cake_len = None
        self.cake_width = None
        # stores next actions in a queue
        # each action is a ({INIT | CUT | ASSIGN}, list) tuple
        self.move_queue: list[tuple[int, list]] = []
        self.strategy = None
        self.requestscut = 0
        self.move_object = None

    def cut(self, cake_len, cake_width, cur_pos) -> tuple[int, List[int]]:
        if cur_pos[0] == 0:
            return constants.CUT, [cake_width, round((cur_pos[1] + 5) % cake_len, 2)]
        else:
            return constants.CUT, [0, round((cur_pos[1] + 5) % cake_len, 2)]

    def assign(
        self, assign_func: Callable[[list[Polygon], list[float]], list[int]]
    ) -> tuple[int, List[int]]:

        assignment: list[int] = assign_func(
            self.polygons, self.requests, self.tolerance
        )

        return constants.ASSIGN, assignment

    def can_cake_fit_in_plate(self, cake_piece: Polygon, radius=12.5):
        if cake_piece.area < 0.25:
            return True

        cake_points = np.array(
            list(zip(*cake_piece.exterior.coords.xy)), dtype=np.double
        )
        res = miniball.miniball(cake_points)

        return res["radius"] <= radius

    def __calculate_penalty(
        self, assign_func: Callable[[list[Polygon], list[float]], list[int]]
    ) -> float:
        penalty = 0
        assignments: list[int] = assign_func(self.polygons, self.requests, self.tolerance)

        for request_index, assignment in enumerate(assignments):
            # check if the cake piece fit on a plate of diameter 25 and calculate penaly accordingly
            if assignment == -1 or (
                not self.can_cake_fit_in_plate(self.polygons[assignment])
            ):
                penalty += 100
            else:
                penalty_percentage = (
                    100
                    * abs(self.polygons[assignment].area - self.requests[request_index])
                    / self.requests[request_index]
                )
                if penalty_percentage > self.tolerance:
                    penalty += penalty_percentage
        return penalty

    def climb_hills(self):
        current_penalty = self.__calculate_penalty(assign)
        print(f"1 penalty: {current_penalty}")
        current_penalty = self.__calculate_penalty(assign)
        print(f"2 penalty: {current_penalty}")

        if self.turn_number == 1:
            print()
            return constants.INIT, [0, 0]

        if self.cur_pos != None and len(self.polygons) < len(self.requests):
            if self.cur_pos[0] == 0:
                return constants.CUT, [
                    self.cake_width,
                    round((self.cur_pos[1] + 5) % self.cake_len, 2),
                ]
            else:
                return constants.CUT, [
                    0,
                    round((self.cur_pos[1] + 5) % self.cake_len, 2),
                ]

        return self.assign(assign)

    def best_cuts(self):
        # initialize move queue
        if not self.move_queue:
            if self.turn_number != 1:
                print(f"assigning now!")
                return self.assign(assign)

            print(f"I'll think for a while now..")
            best_cuts = best_combo(
                self.requests, self.cake_len, self.cake_width, self.tolerance
            )

            self.move_queue = cuts_to_moves(
                best_cuts, self.requests, self.cake_len, self.cake_width
            )

        # get the next move from the move queue
        return self.move_queue.pop(0)

    def process_percept(self, current_percept: PieceOfCakeState):
        self.polygons = current_percept.polygons
        self.turn_number = current_percept.turn_number
        self.cur_pos = current_percept.cur_pos
        self.requests = current_percept.requests
        self.cake_len = current_percept.cake_len
        self.cake_width = current_percept.cake_width
        self.cake_area = self.cake_len * self.cake_width
        self.requestlength = len(self.requests)

    def decide_strategy(self):
        if is_uniform(self.requests, self.tolerance):
            self.strategy = Strategy.EVEN
            self.move_object = EvenCuts(self.requests, self.cake_width, self.cake_len)
        elif grid_enough(self.requests, self.cake_width, self.cake_len, self.tolerance):
            self.strategy = Strategy.UNEVEN
            self.move_object = UnevenCuts(self.requests, self.cake_width, self.cake_len, self.tolerance)
        else:  # Default
            self.strategy = Strategy.UNEVEN
            self.move_object = UnevenCuts(self.requests, self.cake_width, self.cake_len, self.tolerance)

    def move(self, current_percept: PieceOfCakeState) -> tuple[int, List[int]]:
        """Function which retrieves the current state of the amoeba map and returns an amoeba movement"""
        self.process_percept(current_percept)
        if self.turn_number == 1:
            self.decide_strategy()

        # for only 1 request:
        if self.requestlength == 1:
            if self.turn_number == 1:
                return constants.INIT, [0, 0]
            elif self.requestscut < self.requestlength:
                self.requestscut += 1
                return constants.CUT, [
                    round(2 * 0.05 * self.requests[0] / self.cake_len, 2),
                    self.cake_len,
                ]

            return self.assign(assign)

        elif self.cake_area <= 860:
            if self.cake_len <= 23.507:
                if self.turn_number == 1:
                    self.move_queue.append([0, 0])
                    return constants.INIT, [0, 0]

                if self.requestscut < self.requestlength:
                    polygonarea = self.requests[self.requestscut]
                    polygonbase = round(2 * polygonarea / self.cake_len, 2)

                    if self.cur_pos[1] == 0:
                        # we're on top side of the board
                        if self.turn_number == 2:
                            next_move = [polygonbase, self.cake_len]
                        else:
                            x = round(self.move_queue[-2][0] + polygonbase, 2)
                            y = self.cake_len

                            if x > self.cake_width:
                                x = self.cake_width
                                y = round(
                                    2
                                    * self.cake_area
                                    * 0.05
                                    / (self.cake_width - self.move_queue[-2][0]),
                                    2,
                                )
                            next_move = [x, y]

                        self.move_queue.append(next_move)
                        self.requestscut += 1
                        return constants.CUT, next_move
                    else:
                        # we're on bottom of the board
                        x = round(self.move_queue[-2][0] + polygonbase, 2)
                        y = 0

                        if x > self.cake_width:
                            x = self.cake_width
                            y = self.cake_len - round(
                                2
                                * self.cake_area
                                * 0.05
                                / (self.cake_width - self.move_queue[-2][0]),
                                2,
                            )
                        next_move = [x, y]
                        self.move_queue.append(next_move)
                        self.requestscut += 1
                        return constants.CUT, next_move
                return self.assign(assign)

        elif self.strategy == Strategy.EVEN:
            move = self.move_object.move(self.turn_number, self.cur_pos)

            if move == None:
<<<<<<< HEAD
                if len(self.requests) < 10:
                    # print("Brute Force!")
                    return self.assign(greedy_best_fit_assignment)
                else:
                    return self.assign(greedy_best_fit_assignment)
=======
                return self.assign(assign)
>>>>>>> cafd4779

            return move
        
        elif self.strategy == Strategy.UNEVEN:
            move = self.move_object.move(self.turn_number, self.cur_pos)
            
            if move == None:
                return self.assign(hungarian_min_penalty)

            return move

        elif self.strategy == Strategy.CLIMB_HILLS:
            return self.climb_hills()
        
        elif self.strategy == Strategy.BEST_CUTS:
            return self.best_cuts()

        # default
        return self.climb_hills()<|MERGE_RESOLUTION|>--- conflicted
+++ resolved
@@ -240,15 +240,7 @@
             move = self.move_object.move(self.turn_number, self.cur_pos)
 
             if move == None:
-<<<<<<< HEAD
-                if len(self.requests) < 10:
-                    # print("Brute Force!")
-                    return self.assign(greedy_best_fit_assignment)
-                else:
-                    return self.assign(greedy_best_fit_assignment)
-=======
                 return self.assign(assign)
->>>>>>> cafd4779
 
             return move
         
