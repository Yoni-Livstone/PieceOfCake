import json
import os
import sys
import time
import signal
import numpy as np
import math
<<<<<<< HEAD
# import matplotlib.pyplot as plt
=======
import traceback
import matplotlib.pyplot as plt
>>>>>>> 98167e01

from shapely import points, centroid

import miniball

from piece_of_cake_state import PieceOfCakeState
from constants import *
import constants
from utils import *
from players.default_player import Player as DefaultPlayer
<<<<<<< HEAD
# from players.G2_Player import G2_Player
# from players.g6_player import Player as G6_Player
# from players.g1_player import Player as G1_Player
# from players.group10_player import Player as G10_Player
# from players.player_7 import Player as G7_Player
# from players.g9_player import Player as G9_Player
# from players.g5_player import Player as G5_Player
=======
from players.G2_Player import G2_Player
from players.g6_player import Player as G6_Player
from players.g1_player import Player as G1_Player
from players.g8_player import G8_Player
from players.group10_player import Player as G10_Player
from players.player_7 import Player as G7_Player
from players.g9_player import Player as G9_Player
from players.g5_player import Player as G5_Player
>>>>>>> 98167e01
from players.group_3 import Player as G3_Player
from shapely.geometry import Polygon, LineString, Point
from shapely.ops import split
import tkinter as tk

from players.player_4 import Player as G4_Player

class PieceOfCakeGame:
    def __init__(self, args, root):
        self.start_time = time.time()
        self.use_gui = not args.no_gui
        self.do_logging = not args.disable_logging
        self.is_paused = False
        self.root = root
        self.game_state = "pause"
        self.game_speed = "normal"
        self.scale = int(args.scale)

        if self.use_gui:
            self.canvas_width = 1500
            self.canvas_height = 800
            self.use_timeout = False
        else:
            self.use_timeout = not args.disable_timeout

        self.logger = logging.getLogger(__name__)
        # create file handler which logs even debug messages
        if self.do_logging:
            self.logger.setLevel(logging.DEBUG)
            self.log_dir = args.log_path
            if self.log_dir:
                os.makedirs(self.log_dir, exist_ok=True)
            fh = logging.FileHandler(os.path.join(self.log_dir, 'debug.log'), mode="w")
            fh.setLevel(logging.DEBUG)
            fh.setFormatter(logging.Formatter('%(message)s'))
            fh.addFilter(MainLoggingFilter(__name__))
            self.logger.addHandler(fh)
            result_path = os.path.join(self.log_dir, "results.log")
            rfh = logging.FileHandler(result_path, mode="w")
            rfh.setLevel(logging.INFO)
            rfh.setFormatter(logging.Formatter('%(message)s'))
            rfh.addFilter(MainLoggingFilter(__name__))
            self.logger.addHandler(rfh)
        else:
            if args.log_path:
                self.logger.setLevel(logging.INFO)
                result_path = args.log_path
                self.log_dir = os.path.dirname(result_path)
                if self.log_dir:
                    os.makedirs(self.log_dir, exist_ok=True)
                rfh = logging.FileHandler(result_path, mode="w")
                rfh.setLevel(logging.INFO)
                rfh.setFormatter(logging.Formatter('%(message)s'))
                rfh.addFilter(MainLoggingFilter(__name__))
                self.logger.addHandler(rfh)
            else:
                self.logger.setLevel(logging.ERROR)
                self.logger.disabled = True

        self.logger.info("Initialise random number generator with seed {}".format(args.seed))

        self.rng = np.random.default_rng(args.seed)

        self.player = None
        self.player_name = None
        self.player_time = constants.timeout
        self.player_timeout = False
        self.cake_len = None
        self.cake_width = None

        self.tolerance = args.tolerance
        self.requests = []
        self.cur_pos = None
        self.prev_pos = None
        self.penalty = None
        self.polygon_list = None
        self.goal_reached = False
        self.assignment = None
        self.x_offset = 50
        self.y_offset = 50
        self.cake_cuts = []
        self.turns = 0
        self.valid_moves = 0
        self.timeout_warning_count = 0
        self.max_turns = 1e9

        self.add_player(args.player)
        self.initialize(args.requests)

    def add_player(self, player_in):
        if player_in in constants.possible_players:
            if player_in.lower() == 'd':
                player_class = DefaultPlayer
                player_name = "Default Player"
            else:
                player_class = eval("G{}_Player".format(player_in))
                player_name = "Group {}".format(player_in)

            self.logger.info(
                "Adding player {} from class {}".format(player_name, player_class.__module__))
            precomp_dir = os.path.join("precomp", player_name)
            os.makedirs(precomp_dir, exist_ok=True)

            start_time = 0
            is_timeout = False
            if self.use_timeout:
                signal.signal(signal.SIGALRM, timeout_handler)
                signal.alarm(constants.timeout)
            try:
                start_time = time.time()
                player = player_class(rng=self.rng, logger=self.get_player_logger(player_name),
                                      precomp_dir=precomp_dir, tolerance=self.tolerance)
                if self.use_timeout:
                    signal.alarm(0)  # Clear alarm
            except TimeoutException:
                is_timeout = True
                player = None
                self.logger.error(
                    "Initialization Timeout {} since {:.3f}s reached.".format(player_name, constants.timeout))

            init_time = time.time() - start_time

            if not is_timeout:
                self.logger.info("Initializing player {} took {:.3f}s".format(player_name, init_time))
            self.player = player
            self.player_name = player_name

        else:
            self.logger.error("Failed to insert player {} since invalid player name provided.".format(player_in))

    def get_player_logger(self, player_name):
        player_logger = logging.getLogger("{}.{}".format(__name__, player_name))

        if self.do_logging:
            player_logger.setLevel(logging.INFO)
            # add handler to self.logger with filtering
            player_fh = logging.FileHandler(os.path.join(self.log_dir, '{}.log'.format(player_name)), mode="w")
            player_fh.setLevel(logging.DEBUG)
            player_fh.setFormatter(logging.Formatter('%(message)s'))
            player_fh.addFilter(PlayerLoggingFilter(player_name))
            self.logger.addHandler(player_fh)
        else:
            player_logger.setLevel(logging.ERROR)
            player_logger.disabled = True

        return player_logger

    def initialize(self, requests):
        # If requests are provided, load them into self.requests
        if requests:
            self.logger.info("Loading requests from {}".format(requests))
            with open(requests, "r") as f:
                requests_obj = json.load(f)
            self.requests = np.array(requests_obj["requests"]).tolist()

            # Validate the map
            if not self.validate_requests():
                self.logger.error("Requests are invalid")
                raise Exception("Invalid Requests")
        else:
            # If no requests are provided, generate requests uniformly from the range 10 to 100
            self.generate_requests()

        print("Requests generated successfully...")

        # Uncomment to save the maze in a json file
        # data = {
        #     "requests": self.requests
        # }
        # filename = 'data.json'
        # file_path = os.path.join(os.getcwd(), filename)
        # with open(filename, 'w') as json_file:
        #     json.dump(data, json_file, indent=4)
        #
        # print(f"JSON file '{filename}' created successfully at {file_path}")
        self.polygon_list = [
            Polygon([(0, 0), (0, self.cake_len), (self.cake_width, self.cake_len), (self.cake_width, 0)])]

        if self.use_gui:
            self.canvas = tk.Canvas(self.root, height=self.canvas_height, width=self.canvas_width, bg="#FCF1E3")
            self.canvas.pack()
            self.draw_cake()
            self.root.mainloop()
        else:
            self.play_game()

    def generate_requests(self):
        while 1:
            requests_sum = 0
            self.requests = []
            numRequests = self.rng.integers(10, 101)

            for _ in range(numRequests - 1):
                # Generate a float number between 10 and 100
                request = self.rng.uniform(10, 100)
                self.requests.append(request)
                requests_sum += request

            if self.validate_requests():
                break
            else:
                print("Invalid requests generated. Regenerating...")

    def validate_requests(self):
        # Check the sum of requests should be less than cake size.
        print("Requests: ", self.requests)
        print("Sum of requests: ", np.sum(self.requests))
        if np.sum(self.requests) > 10000:
            return False

        # Check the number of requests should be between 1 and 100
        if len(self.requests) < 1 or len(self.requests) > 100:
            return False

        # Check each request should be between 10 and 100
        for request in self.requests:
            if request < 10 or request > 100:
                return False

        # Find shape of a cake with length l and 1.6l to fit all requests
        self.cake_len = round(math.sqrt(1.05 * np.sum(self.requests) / 1.6), 2)
        self.cake_width = round(self.cake_len * 1.6, 2)

        self.scale = 700/self.cake_len
        print("Cake size: ", self.cake_len * self.cake_width)
        return True

    def resume(self):
        if self.game_state == "pause":
            self.game_state = "resume"
            self.game_speed = "normal"
            self.root.after(50, self.play_game)

    def pause(self):
        if self.game_state != "over":
            self.game_state = "pause"

    def step(self):
        if self.game_state != "over":
            self.game_state = "pause"
            self.root.after(100, self.play_game)

    def toggle_speed(self):
        if self.game_state == "resume":
            if self.game_speed == "normal":
                self.game_speed = "fast"
            else:
                self.game_speed = "normal"

    def divide_polygon(self, polygon, line):
        """
        Divide a convex polygon by a line segment into two polygons.

        Parameters:
        - polygon: A convex polygon (as a Shapely Polygon object)
        - line_points: A list containing two points that represent the line segment

        Returns:
        - Two polygons (as shapely Polygon objects) that result from dividing the original polygon
        """
        # Create the convex polygon and the line segment using Shapely
        # polygon = Polygon(polygon_points)
        # line = LineString(line_points)

        # Check if the line intersects with the polygon
        if not line.intersects(polygon):
            return [polygon]
        # Split the polygon into two pieces
        result = split(polygon, line)

        # Convert the result into individual polygons

        polygons = []
        for i in range(len(result.geoms)):
            polygons.append(result.geoms[i])

        return polygons

    def play_game(self):
        self.turns += 1

        # Create the state object for the player
        before_state = PieceOfCakeState(self.polygon_list, self.cur_pos, self.turns, self.requests, self.cake_len, self.cake_width)
        returned_action = None
        if (not self.player_timeout) and self.timeout_warning_count < 3:
            player_start = time.time()
<<<<<<< HEAD
            # try:
            #     # Call the player's move function for turn on this move
            #     returned_action = self.player.move(
            #         current_percept=before_state
            #     )
            # except Exception:
            #     print("Exception in player code")
            #     returned_action = None
            returned_action = self.player.move(
                current_percept=before_state
            )
=======
            try:
                # Call the player's move function for turn on this move
                returned_action = self.player.move(
                    current_percept=before_state
                )
            except Exception as e:
                print(f"Exception in player code: {e}")
                traceback.print_exc()
                returned_action = None
>>>>>>> 98167e01

            player_time_taken = time.time() - player_start
            self.logger.debug("Player {} took {:.3f}s".format(self.player_name, player_time_taken))
            if player_time_taken > 10:
                self.logger.warning("Player {} took {:.3f}s".format(self.player_name, player_time_taken))
                self.timeout_warning_count += 1

            self.player_time -= player_time_taken
            if self.player_time <= 0:
                self.player_timeout = True
                returned_action = None

        print("Move received: ", returned_action)
        if self.check_action(returned_action):
            if self.check_and_apply_action(returned_action):
                print("Move Accepted! New position", self.cur_pos)
                self.logger.debug("Received move from {}".format(self.player_name))
                self.valid_moves += 1
            else:
                self.logger.info("Invalid move from {} as it does not follow the rules".format(self.player_name))
        else:
            print("Invalid move")
            self.logger.info("Invalid move from {} as it doesn't follow the return format".format(self.player_name))

        if self.use_gui:
            self.draw_cake()


        print("Turn {} complete".format(self.turns))

        if self.penalty is not None:
            self.game_state = "over"
            print("Assignment completed!\n\n Total Penalty: {}\n".format(self.penalty))
            self.end_time = time.time()
            print("\nTime taken: {}\n".format(self.end_time - self.start_time))
            return

        if self.turns < self.max_turns and not self.player_timeout:
            if self.use_gui:
                if self.game_state == "resume":
                    if self.game_speed == "normal":
                        self.root.after(200, self.play_game)
                    else:
                        self.root.after(5, self.play_game)
            else:
                self.play_game()
        else:
            print("Timeout: Pieces not assigned...\n\n")
            self.game_state = "over"
            self.end_time = time.time()
            print("\nTime taken: {}\nValid moves: {}\n".format(self.end_time - self.start_time, self.valid_moves))
            return

    # Verify the action returned by the player
    def check_action(self, action):
        print("Checking action: ", action)
        if action is None:
            print("No action returned")
            return False
        if type(action) is not tuple:
            return False
        if len(action) != 2:
            return False
        if type(action[0]) is not int:
            return False
        if action[0] < 1 or action[0] > 3:
            return False
        if type(action[1]) is not list:
            return False
        if action[0] == constants.INIT and self.turns != 1:
            return False
        if (action[0] == constants.INIT or action[0] == constants.CUT) and len(action[1]) != 2:
            return False
        # Check if action[1] is a list of float values with maximum 2 decimal places
        if (action[0] == constants.INIT or action[0] == constants.CUT) and not all(isinstance(x, (int, float)) and x == round(x, 2) for x in action[1]):
            return False

        # For assign action, check
        # 1 if the length of the list is equal to the number of requests
        # 2 All the values which are greater than -1 are unique
        # 3 All the values are integers and greater than -1

        if action[0] == constants.ASSIGN:
            if len(action[1]) != len(self.requests):
                return False
            temp = [x for x in action[1] if x != -1]
            if len(set(temp)) != len(temp):
                return False
            if not all(isinstance(x, int) and x >= -1 for x in action[1]):
                return False

        return True

    def invalid_knife_position(self, pos):
        cur_x, cur_y = pos
        if (cur_x != 0 and cur_x != self.cake_width) and (cur_y != 0 and cur_y != self.cake_len):
            return True

        if cur_x == 0 or cur_x == self.cake_width:
            if cur_y < 0 or cur_y > self.cake_len:
                return True

        if cur_y == 0 or cur_y == self.cake_len:
            if cur_x < 0 or cur_x > self.cake_width:
                return True
        return False

    def check_and_apply_action(self, action):
        if action[0] == constants.INIT:
            if self.invalid_knife_position(action[1]):
                return False
            self.cur_pos = action[1]
            return True
        elif action[0] == constants.CUT:
            cur_x, cur_y = action[1]

            # Check if the next position is on the boundary of the cake
            if self.invalid_knife_position(action[1]):
                return False

            # If the next position is same then the cut is invalid
            if self.cur_pos[0] == cur_x and self.cur_pos[1] == cur_y:
                return False

            # If the cut has already been made then it's invalid
            if self.prev_pos is not None and ((self.prev_pos[0], self.prev_pos[1], cur_x, cur_y) in self.cake_cuts or (cur_x, cur_y, self.prev_pos[0], self.prev_pos[1]) in self.cake_cuts):
                return False

            # Check if the cut is horizontal across the cake boundary
            if cur_x == 0 or cur_x == self.cake_width:
                if self.cur_pos[0] == cur_x:
                    return False

            # Check if the cut is vertical across the cake boundary
            if cur_y == 0 or cur_y == self.cake_len:
                if self.cur_pos[1] == cur_y:
                    return False

            # Cut the cake piece
            newPieces = []
            for polygon in self.polygon_list:
                line_points = LineString([tuple(self.cur_pos), tuple(action[1])])
                slices = self.divide_polygon(polygon, line_points)
                for slice in slices:
                    newPieces.append(slice)

            self.polygon_list = newPieces
            self.prev_pos = self.cur_pos
            self.cur_pos = action[1]
            return True
        elif action[0] == constants.ASSIGN:
            self.penalty = 0
            self.assignment = action[1]
            for request_index, assignment in enumerate(action[1]):
                # check if the cake piece fit on a plate of diameter 25 and calculate penaly accordingly
                if assignment == -1 or (not self.can_cake_fit_in_plate(self.polygon_list[assignment])):
                    self.penalty += 100
                else:
                    penalty_percentage = 100 * abs(self.polygon_list[assignment].area - self.requests[request_index])/self.requests[request_index]
                    if penalty_percentage > self.tolerance:
                        self.penalty += penalty_percentage
            self.prev_pos = None
            return True
        return False

    def centroid(self, polygon):
        """
        Calculate the centroid (geometric center) of a polygon.

        Parameters:
        - polygon_points: List of tuples representing vertices of the polygon (in order)

        Returns:
        - The centroid as a tuple (x, y)
        """
        centroid_point = polygon.centroid
        return (centroid_point.x, centroid_point.y)

    def euclidean_distance(self, point1, point2):
        """
        Calculate the Euclidean distance between two points.

        Parameters:
        - point1, point2: Tuples representing two points (x1, y1), (x2, y2)

        Returns:
        - The Euclidean distance between the points
        """
        return math.sqrt((point1[0] - point2[0]) ** 2 + (point1[1] - point2[1]) ** 2)

    def can_cake_fit_in_plate(self, cake_piece, radius=12.5):
        """
        Check if the cake can fit inside a plate of radius 12.5.

        Parameters:
        - cake_pieces: Cake pieces (as shapely Polygon object)
        - radius: The radius of the circle

        Returns:
        - True if the cake can fit inside the plate, False otherwise
        """
        # Step 1: Get the points on the cake piece and store as numpy array

        cake_points = np.array(list(zip(*cake_piece.exterior.coords.xy)), dtype=np.double)

        # Step 2: Find the minimum bounding circle of the cake piece
        res = miniball.miniball(cake_points)

        return res["radius"] <= radius

    def draw_cake(self):
        self.canvas.delete("position")
        # Create a rectangle for the background of length and width l and 1.6l
        self.canvas.create_rectangle(self.x_offset, self.y_offset, self.x_offset + self.cake_width * self.scale, self.y_offset + self.cake_len * self.scale, tags="background", fill="#FFD1DC")

        self.canvas.create_text(self.scale*self.cake_width + 100, 50, text="Request ID", font=("Arial", 14), fill="black",
                                activefill="gray", tags="requests")

        self.canvas.create_text(self.scale * self.cake_width + 200, 50, text="Requests", font=("Arial", 14),
                                fill="black",
                                activefill="gray", tags="requests")

        if self.assignment is not None:
            self.canvas.create_text(self.scale * self.cake_width + 300, 50, text="Assignment", font=("Arial", 14),
                                fill="black",
                                activefill="gray", tags="requests")

        # Next to the cake, print all the requests
        for i, request in enumerate(self.requests):
            x = self.scale*self.cake_width + 200
            y = 50 + (i+1) * 20
            # print the request along with the position
            self.canvas.create_text(x-100, y, text="{}".format(i), font=("Arial", 14), fill="black",
                                    activefill="gray", tags="requests")
            self.canvas.create_text(x, y, text="{:.2f}".format(request), font=("Arial", 14), fill="black",
                                    activefill="gray", tags="requests")

            if self.assignment is not None:
                if self.can_cake_fit_in_plate(self.polygon_list[self.assignment[i]]):
                    self.canvas.create_text(x+100, y, text="{}".format(round(self.polygon_list[self.assignment[i]].area, 2)), font=("Arial", 14), fill="green",
                                        activefill="gray", tags="requests")
                else:
                    self.canvas.create_text(x + 100, y,
                                            text="{}".format(round(self.polygon_list[self.assignment[i]].area, 2)),
                                            font=("Arial", 14), fill="red",
                                            activefill="gray", tags="requests")

        # Mark the start, cur, and end positions
        if self.cur_pos is not None:
            self.mark_position(self.cur_pos)
        # self.mark_position(self.end_pos, "red")
        self.create_buttons()
        if self.prev_pos is not None:
            self.cake_cuts.append((self.prev_pos[0], self.prev_pos[1],
                                    self.cur_pos[0], self.cur_pos[1]))

        for cut in self.cake_cuts:
            self.canvas.create_line(self.x_offset + cut[0]*self.scale, self.y_offset + cut[1]*self.scale, self.x_offset + cut[2]*self.scale, self.y_offset + cut[3]*self.scale, fill="black", width=2, tags="cuts")

        # Get centroid of each polygon and mark it's area
        for polygon in self.polygon_list:
            cent = self.centroid(polygon)
            if self.can_cake_fit_in_plate(polygon):
                self.mark_area(cent, "green", polygon.area)
            else:
                self.mark_area(cent, "red", polygon.area)

        if self.penalty is not None:
            self.canvas.create_text(700, 20, text="Penalty: {}".format(self.penalty), font=("Arial", 14), fill="black",
                                              activefill="gray", tags="penalty text")
            # Calculate the sum of lengths of all the cuts
            total_length = 0
            for cut in self.cake_cuts:
                total_length += self.euclidean_distance((cut[0], cut[1]), (cut[2], cut[3]))
            self.canvas.create_text(900, 20, text="Total Length: {:.2f}".format(total_length), font=("Arial", 14), fill="black",
                                              activefill="gray", tags="penalty text")

    def create_buttons(self):
        # Create text-based "Pause" button on the canvas
        self.pause_btn = self.canvas.create_text(250, 20, text="Pause", font=("Arial", 14), fill="black",
                                                 activefill="gray", tags="pause_button")
        self.canvas.tag_bind("pause_button", "<Button-1>", lambda e: self.pause())

        # Create a text-based "Reset" button on the canvas
        self.resume_btn = self.canvas.create_text(350, 20, text="Start/Resume", font=("Arial", 14), fill="black",
                                                  activefill="gray", tags="resume_button")
        self.canvas.tag_bind("resume_button", "<Button-1>", lambda e: self.resume())

        self.resume_btn = self.canvas.create_text(450, 20, text="1X/4X", font=("Arial", 14), fill="black",
                                                  activefill="gray", tags="speed_button")
        self.canvas.tag_bind("speed_button", "<Button-1>", lambda e: self.toggle_speed())

        self.step_btn = self.canvas.create_text(550, 20, text="Step", font=("Arial", 14), fill="black",
                                                  activefill="gray", tags="step_button")
        self.canvas.tag_bind("step_button", "<Button-1>", lambda e: self.step())

    def mark_area(self, pos, color, area):
        x, y = pos

        x1, y1 = self.x_offset + x * self.scale, self.y_offset + y * self.scale
        self.canvas.create_text(x1, y1, text="{:.2f}".format(area), font=("Arial", 15), fill=color, tags="position", )

    def mark_position(self, pos):
        x, y = pos

        x1, y1 = self.x_offset + x * self.scale, self.y_offset + y * self.scale
        r = self.scale/8
        self.canvas.create_oval(x1 - r, y1 - r, x1 + r, y1 + r, fill="", outline="blue", width=1, tags="position")<|MERGE_RESOLUTION|>--- conflicted
+++ resolved
@@ -5,12 +5,8 @@
 import signal
 import numpy as np
 import math
-<<<<<<< HEAD
-# import matplotlib.pyplot as plt
-=======
 import traceback
 import matplotlib.pyplot as plt
->>>>>>> 98167e01
 
 from shapely import points, centroid
 
@@ -21,15 +17,6 @@
 import constants
 from utils import *
 from players.default_player import Player as DefaultPlayer
-<<<<<<< HEAD
-# from players.G2_Player import G2_Player
-# from players.g6_player import Player as G6_Player
-# from players.g1_player import Player as G1_Player
-# from players.group10_player import Player as G10_Player
-# from players.player_7 import Player as G7_Player
-# from players.g9_player import Player as G9_Player
-# from players.g5_player import Player as G5_Player
-=======
 from players.G2_Player import G2_Player
 from players.g6_player import Player as G6_Player
 from players.g1_player import Player as G1_Player
@@ -38,7 +25,6 @@
 from players.player_7 import Player as G7_Player
 from players.g9_player import Player as G9_Player
 from players.g5_player import Player as G5_Player
->>>>>>> 98167e01
 from players.group_3 import Player as G3_Player
 from shapely.geometry import Polygon, LineString, Point
 from shapely.ops import split
@@ -325,19 +311,6 @@
         returned_action = None
         if (not self.player_timeout) and self.timeout_warning_count < 3:
             player_start = time.time()
-<<<<<<< HEAD
-            # try:
-            #     # Call the player's move function for turn on this move
-            #     returned_action = self.player.move(
-            #         current_percept=before_state
-            #     )
-            # except Exception:
-            #     print("Exception in player code")
-            #     returned_action = None
-            returned_action = self.player.move(
-                current_percept=before_state
-            )
-=======
             try:
                 # Call the player's move function for turn on this move
                 returned_action = self.player.move(
@@ -347,7 +320,6 @@
                 print(f"Exception in player code: {e}")
                 traceback.print_exc()
                 returned_action = None
->>>>>>> 98167e01
 
             player_time_taken = time.time() - player_start
             self.logger.debug("Player {} took {:.3f}s".format(self.player_name, player_time_taken))
