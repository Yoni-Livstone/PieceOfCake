import json
import os
import sys
import time
import signal
import numpy as np
import math
import matplotlib.pyplot as plt

from shapely import points, centroid

import miniball

from piece_of_cake_state import PieceOfCakeState
from constants import *
import constants
from utils import *
from players.default_player import Player as DefaultPlayer
<<<<<<< HEAD
from players.G2_Player import G2_Player
=======
from players.g6_player import Player as G6_Player
from players.g1_player import Player as G1_Player
>>>>>>> bd13f552
from players.group10_player import Player as G10_Player
from players.player_7 import Player as G7_Player
from players.g9_player import Player as G9_Player
from players.g5_player import Player as G5_Player
from players.group_3 import Player as G3_Player
from shapely.geometry import Polygon, LineString, Point
from shapely.ops import split
import tkinter as tk

from players.g4_player import Player as G4_Player

class PieceOfCakeGame:
    def __init__(self, args, root):
        self.start_time = time.time()
        self.use_gui = not args.no_gui
        self.do_logging = not args.disable_logging
        self.is_paused = False
        self.root = root
        self.game_state = "pause"
        self.game_speed = "normal"
        self.scale = int(args.scale)

        if self.use_gui:
            self.canvas_width = 1500
            self.canvas_height = 800
            self.use_timeout = False
        else:
            self.use_timeout = not args.disable_timeout

        self.logger = logging.getLogger(__name__)
        # create file handler which logs even debug messages
        if self.do_logging:
            self.logger.setLevel(logging.DEBUG)
            self.log_dir = args.log_path
            if self.log_dir:
                os.makedirs(self.log_dir, exist_ok=True)
            fh = logging.FileHandler(os.path.join(self.log_dir, 'debug.log'), mode="w")
            fh.setLevel(logging.DEBUG)
            fh.setFormatter(logging.Formatter('%(message)s'))
            fh.addFilter(MainLoggingFilter(__name__))
            self.logger.addHandler(fh)
            result_path = os.path.join(self.log_dir, "results.log")
            rfh = logging.FileHandler(result_path, mode="w")
            rfh.setLevel(logging.INFO)
            rfh.setFormatter(logging.Formatter('%(message)s'))
            rfh.addFilter(MainLoggingFilter(__name__))
            self.logger.addHandler(rfh)
        else:
            if args.log_path:
                self.logger.setLevel(logging.INFO)
                result_path = args.log_path
                self.log_dir = os.path.dirname(result_path)
                if self.log_dir:
                    os.makedirs(self.log_dir, exist_ok=True)
                rfh = logging.FileHandler(result_path, mode="w")
                rfh.setLevel(logging.INFO)
                rfh.setFormatter(logging.Formatter('%(message)s'))
                rfh.addFilter(MainLoggingFilter(__name__))
                self.logger.addHandler(rfh)
            else:
                self.logger.setLevel(logging.ERROR)
                self.logger.disabled = True

        self.logger.info("Initialise random number generator with seed {}".format(args.seed))

        self.rng = np.random.default_rng(args.seed)

        self.player = None
        self.player_name = None
        self.player_time = constants.timeout
        self.player_timeout = False
        self.cake_len = None
        self.cake_width = None

        self.tolerance = args.tolerance
        self.requests = []
        self.cur_pos = None
        self.prev_pos = None
        self.penalty = None
        self.polygon_list = None
        self.goal_reached = False
        self.assignment = None
        self.x_offset = 50
        self.y_offset = 50
        self.cake_cuts = []
        self.turns = 0
        self.valid_moves = 0
        self.timeout_warning_count = 0
        self.max_turns = 1e9

        self.add_player(args.player)
        self.initialize(args.requests)

    def add_player(self, player_in):
        if player_in in constants.possible_players:
            if player_in.lower() == 'd':
                player_class = DefaultPlayer
                player_name = "Default Player"
            else:
                player_class = eval("G{}_Player".format(player_in))
                player_name = "Group {}".format(player_in)

            self.logger.info(
                "Adding player {} from class {}".format(player_name, player_class.__module__))
            precomp_dir = os.path.join("precomp", player_name)
            os.makedirs(precomp_dir, exist_ok=True)

            start_time = 0
            is_timeout = False
            if self.use_timeout:
                signal.signal(signal.SIGALRM, timeout_handler)
                signal.alarm(constants.timeout)
            try:
                start_time = time.time()
                player = player_class(rng=self.rng, logger=self.get_player_logger(player_name),
                                      precomp_dir=precomp_dir, tolerance=self.tolerance)
                if self.use_timeout:
                    signal.alarm(0)  # Clear alarm
            except TimeoutException:
                is_timeout = True
                player = None
                self.logger.error(
                    "Initialization Timeout {} since {:.3f}s reached.".format(player_name, constants.timeout))

            init_time = time.time() - start_time

            if not is_timeout:
                self.logger.info("Initializing player {} took {:.3f}s".format(player_name, init_time))
            self.player = player
            self.player_name = player_name

        else:
            self.logger.error("Failed to insert player {} since invalid player name provided.".format(player_in))

    def get_player_logger(self, player_name):
        player_logger = logging.getLogger("{}.{}".format(__name__, player_name))

        if self.do_logging:
            player_logger.setLevel(logging.INFO)
            # add handler to self.logger with filtering
            player_fh = logging.FileHandler(os.path.join(self.log_dir, '{}.log'.format(player_name)), mode="w")
            player_fh.setLevel(logging.DEBUG)
            player_fh.setFormatter(logging.Formatter('%(message)s'))
            player_fh.addFilter(PlayerLoggingFilter(player_name))
            self.logger.addHandler(player_fh)
        else:
            player_logger.setLevel(logging.ERROR)
            player_logger.disabled = True

        return player_logger

    def initialize(self, requests):
        # If requests are provided, load them into self.requests
        if requests:
            self.logger.info("Loading requests from {}".format(requests))
            with open(requests, "r") as f:
                requests_obj = json.load(f)
            self.requests = np.array(requests_obj["requests"]).tolist()

            # Validate the map
            if not self.validate_requests():
                self.logger.error("Requests are invalid")
                raise Exception("Invalid Requests")
        else:
            # If no requests are provided, generate requests uniformly from the range 10 to 100
            self.generate_requests()

        print("Requests generated successfully...")

        # Uncomment to save the maze in a json file
        # data = {
        #     "requests": self.requests
        # }
        # filename = 'data.json'
        # file_path = os.path.join(os.getcwd(), filename)
        # with open(filename, 'w') as json_file:
        #     json.dump(data, json_file, indent=4)
        #
        # print(f"JSON file '{filename}' created successfully at {file_path}")
        self.polygon_list = [
            Polygon([(0, 0), (0, self.cake_len), (self.cake_width, self.cake_len), (self.cake_width, 0)])]

        if self.use_gui:
            self.canvas = tk.Canvas(self.root, height=self.canvas_height, width=self.canvas_width, bg="#FCF1E3")
            self.canvas.pack()
            self.draw_cake()
            self.root.mainloop()
        else:
            self.play_game()

    def generate_requests(self):
        while 1:
            requests_sum = 0
            self.requests = []
            numRequests = self.rng.integers(10, 101)

            for _ in range(numRequests - 1):
                # Generate a float number between 10 and 100
                request = self.rng.uniform(10, 100)
                self.requests.append(request)
                requests_sum += request

            if self.validate_requests():
                break
            else:
                print("Invalid requests generated. Regenerating...")

    def validate_requests(self):
        # Check the sum of requests should be less than cake size.
        print("Requests: ", self.requests)
        print("Sum of requests: ", np.sum(self.requests))
        if np.sum(self.requests) > 10000:
            return False

        # Check the number of requests should be between 1 and 100
        if len(self.requests) < 1 or len(self.requests) > 100:
            return False

        # Check each request should be between 10 and 100
        for request in self.requests:
            if request < 10 or request > 100:
                return False

        # Find shape of a cake with length l and 1.6l to fit all requests
        self.cake_len = round(math.sqrt(1.05 * np.sum(self.requests) / 1.6), 2)
        self.cake_width = round(self.cake_len * 1.6, 2)

        self.scale = 700/self.cake_len
        print("Cake size: ", self.cake_len * self.cake_width)
        return True

    def resume(self):
        if self.game_state == "pause":
            self.game_state = "resume"
            self.game_speed = "normal"
            self.root.after(50, self.play_game)

    def pause(self):
        if self.game_state != "over":
            self.game_state = "pause"

    def step(self):
        if self.game_state != "over":
            self.game_state = "pause"
            self.root.after(100, self.play_game)

    def toggle_speed(self):
        if self.game_state == "resume":
            if self.game_speed == "normal":
                self.game_speed = "fast"
            else:
                self.game_speed = "normal"

    def divide_polygon(self, polygon, line):
        """
        Divide a convex polygon by a line segment into two polygons.

        Parameters:
        - polygon: A convex polygon (as a Shapely Polygon object)
        - line_points: A list containing two points that represent the line segment

        Returns:
        - Two polygons (as shapely Polygon objects) that result from dividing the original polygon
        """
        # Create the convex polygon and the line segment using Shapely
        # polygon = Polygon(polygon_points)
        # line = LineString(line_points)

        # Check if the line intersects with the polygon
        if not line.intersects(polygon):
            return [polygon]
        # Split the polygon into two pieces
        result = split(polygon, line)

        # Convert the result into individual polygons

        polygons = []
        for i in range(len(result.geoms)):
            polygons.append(result.geoms[i])

        return polygons

    def play_game(self):
        self.turns += 1

        # Create the state object for the player
        before_state = PieceOfCakeState(self.polygon_list, self.cur_pos, self.turns, self.requests, self.cake_len, self.cake_width)
        returned_action = None
        if (not self.player_timeout) and self.timeout_warning_count < 3:
            player_start = time.time()
            try:
                # Call the player's move function for turn on this move
                returned_action = self.player.move(
                    current_percept=before_state
                )
            except Exception:
                print("Exception in player code")
                returned_action = None

            player_time_taken = time.time() - player_start
            self.logger.debug("Player {} took {:.3f}s".format(self.player_name, player_time_taken))
            if player_time_taken > 10:
                self.logger.warning("Player {} took {:.3f}s".format(self.player_name, player_time_taken))
                self.timeout_warning_count += 1

            self.player_time -= player_time_taken
            if self.player_time <= 0:
                self.player_timeout = True
                returned_action = None

        print("Move received: ", returned_action)
        if self.check_action(returned_action):
            if self.check_and_apply_action(returned_action):
                print("Move Accepted! New position", self.cur_pos)
                self.logger.debug("Received move from {}".format(self.player_name))
                self.valid_moves += 1
            else:
                self.logger.info("Invalid move from {} as it does not follow the rules".format(self.player_name))
        else:
            print("Invalid move")
            self.logger.info("Invalid move from {} as it doesn't follow the return format".format(self.player_name))

        if self.use_gui:
            self.draw_cake()


        print("Turn {} complete".format(self.turns))

        if self.penalty is not None:
            self.game_state = "over"
            print("Assignment completed!\n\n Total Penalty: {}\n".format(self.penalty))
            self.end_time = time.time()
            print("\nTime taken: {}\n".format(self.end_time - self.start_time))
            return

        if self.turns < self.max_turns and not self.player_timeout:
            if self.use_gui:
                if self.game_state == "resume":
                    if self.game_speed == "normal":
                        self.root.after(200, self.play_game)
                    else:
                        self.root.after(5, self.play_game)
            else:
                self.play_game()
        else:
            print("Timeout: Pieces not assigned...\n\n")
            self.game_state = "over"
            self.end_time = time.time()
            print("\nTime taken: {}\nValid moves: {}\n".format(self.end_time - self.start_time, self.valid_moves))
            return

    # Verify the action returned by the player
    def check_action(self, action):
        print("Checking action: ", action)
        if action is None:
            print("No action returned")
            return False
        if type(action) is not tuple:
            return False
        if len(action) != 2:
            return False
        if type(action[0]) is not int:
            return False
        if action[0] < 1 or action[0] > 3:
            return False
        if type(action[1]) is not list:
            return False
        if action[0] == constants.INIT and self.turns != 1:
            return False
        if (action[0] == constants.INIT or action[0] == constants.CUT) and len(action[1]) != 2:
            return False
        # Check if action[1] is a list of float values with maximum 2 decimal places
        if (action[0] == constants.INIT or action[0] == constants.CUT) and not all(isinstance(x, (int, float)) and x == round(x, 2) for x in action[1]):
            return False

        # For assign action, check
        # 1 if the length of the list is equal to the number of requests
        # 2 All the values which are greater than -1 are unique
        # 3 All the values are integers and greater than -1

        if action[0] == constants.ASSIGN:
            if len(action[1]) != len(self.requests):
                return False
            temp = [x for x in action[1] if x != -1]
            if len(set(temp)) != len(temp):
                return False
            if not all(isinstance(x, int) and x >= -1 for x in action[1]):
                return False

        return True

    def invalid_knife_position(self, pos):
        cur_x, cur_y = pos
        if (cur_x != 0 and cur_x != self.cake_width) and (cur_y != 0 and cur_y != self.cake_len):
            return True

        if cur_x == 0 or cur_x == self.cake_width:
            if cur_y < 0 or cur_y > self.cake_len:
                return True

        if cur_y == 0 or cur_y == self.cake_len:
            if cur_x < 0 or cur_x > self.cake_width:
                return True
        return False

    def check_and_apply_action(self, action):
        if action[0] == constants.INIT:
            if self.invalid_knife_position(action[1]):
                return False
            self.cur_pos = action[1]
            return True
        elif action[0] == constants.CUT:
            cur_x, cur_y = action[1]

            # Check if the next position is on the boundary of the cake
            if self.invalid_knife_position(action[1]):
                return False

            # If the next position is same then the cut is invalid
            if self.cur_pos[0] == cur_x and self.cur_pos[1] == cur_y:
                return False

            # If the cut has already been made then it's invalid
            if self.prev_pos is not None and ((self.prev_pos[0], self.prev_pos[1], cur_x, cur_y) in self.cake_cuts or (cur_x, cur_y, self.prev_pos[0], self.prev_pos[1]) in self.cake_cuts):
                return False

            # Check if the cut is horizontal across the cake boundary
            if cur_x == 0 or cur_x == self.cake_width:
                if self.cur_pos[0] == cur_x:
                    return False

            # Check if the cut is vertical across the cake boundary
            if cur_y == 0 or cur_y == self.cake_len:
                if self.cur_pos[1] == cur_y:
                    return False

            # Cut the cake piece
            newPieces = []
            for polygon in self.polygon_list:
                line_points = LineString([tuple(self.cur_pos), tuple(action[1])])
                slices = self.divide_polygon(polygon, line_points)
                for slice in slices:
                    newPieces.append(slice)

            self.polygon_list = newPieces
            self.prev_pos = self.cur_pos
            self.cur_pos = action[1]
            return True
        elif action[0] == constants.ASSIGN:
            self.penalty = 0
            self.assignment = action[1]
            for request_index, assignment in enumerate(action[1]):
                # check if the cake piece fit on a plate of diameter 25 and calculate penaly accordingly
                if assignment == -1 or (not self.can_cake_fit_in_plate(self.polygon_list[assignment])):
                    self.penalty += 100
                else:
                    penalty_percentage = 100 * abs(self.polygon_list[assignment].area - self.requests[request_index])/self.requests[request_index]
                    if penalty_percentage > self.tolerance:
                        self.penalty += penalty_percentage
            self.prev_pos = None
            return True
        return False

    def centroid(self, polygon):
        """
        Calculate the centroid (geometric center) of a polygon.

        Parameters:
        - polygon_points: List of tuples representing vertices of the polygon (in order)

        Returns:
        - The centroid as a tuple (x, y)
        """
        centroid_point = polygon.centroid
        return (centroid_point.x, centroid_point.y)

    def euclidean_distance(self, point1, point2):
        """
        Calculate the Euclidean distance between two points.

        Parameters:
        - point1, point2: Tuples representing two points (x1, y1), (x2, y2)

        Returns:
        - The Euclidean distance between the points
        """
        return math.sqrt((point1[0] - point2[0]) ** 2 + (point1[1] - point2[1]) ** 2)

    def can_cake_fit_in_plate(self, cake_piece, radius=12.5):
        """
        Check if the cake can fit inside a plate of radius 12.5.

        Parameters:
        - cake_pieces: Cake pieces (as shapely Polygon object)
        - radius: The radius of the circle

        Returns:
        - True if the cake can fit inside the plate, False otherwise
        """
        # Step 1: Get the points on the cake piece and store as numpy array

        cake_points = np.array(list(zip(*cake_piece.exterior.coords.xy)), dtype=np.double)

        # Step 2: Find the minimum bounding circle of the cake piece
        res = miniball.miniball(cake_points)

        return res["radius"] <= radius

    def draw_cake(self):
        self.canvas.delete("position")
        # Create a rectangle for the background of length and width l and 1.6l
        self.canvas.create_rectangle(self.x_offset, self.y_offset, self.x_offset + self.cake_width * self.scale, self.y_offset + self.cake_len * self.scale, tags="background", fill="#FFD1DC")

        self.canvas.create_text(self.scale*self.cake_width + 100, 50, text="Request ID", font=("Arial", 14), fill="black",
                                activefill="gray", tags="requests")

        self.canvas.create_text(self.scale * self.cake_width + 200, 50, text="Requests", font=("Arial", 14),
                                fill="black",
                                activefill="gray", tags="requests")

        if self.assignment is not None:
            self.canvas.create_text(self.scale * self.cake_width + 300, 50, text="Assignment", font=("Arial", 14),
                                fill="black",
                                activefill="gray", tags="requests")

        # Next to the cake, print all the requests
        for i, request in enumerate(self.requests):
            x = self.scale*self.cake_width + 200
            y = 50 + (i+1) * 20
            # print the request along with the position
            self.canvas.create_text(x-100, y, text="{}".format(i), font=("Arial", 14), fill="black",
                                    activefill="gray", tags="requests")
            self.canvas.create_text(x, y, text="{:.2f}".format(request), font=("Arial", 14), fill="black",
                                    activefill="gray", tags="requests")

            if self.assignment is not None:
                if self.can_cake_fit_in_plate(self.polygon_list[self.assignment[i]]):
                    self.canvas.create_text(x+100, y, text="{}".format(round(self.polygon_list[self.assignment[i]].area, 2)), font=("Arial", 14), fill="green",
                                        activefill="gray", tags="requests")
                else:
                    self.canvas.create_text(x + 100, y,
                                            text="{}".format(round(self.polygon_list[self.assignment[i]].area, 2)),
                                            font=("Arial", 14), fill="red",
                                            activefill="gray", tags="requests")

        # Mark the start, cur, and end positions
        if self.cur_pos is not None:
            self.mark_position(self.cur_pos)
        # self.mark_position(self.end_pos, "red")
        self.create_buttons()
        if self.prev_pos is not None:
            self.cake_cuts.append((self.prev_pos[0], self.prev_pos[1],
                                    self.cur_pos[0], self.cur_pos[1]))

        for cut in self.cake_cuts:
            self.canvas.create_line(self.x_offset + cut[0]*self.scale, self.y_offset + cut[1]*self.scale, self.x_offset + cut[2]*self.scale, self.y_offset + cut[3]*self.scale, fill="black", width=2, tags="cuts")

        # Get centroid of each polygon and mark it's area
        for polygon in self.polygon_list:
            cent = self.centroid(polygon)
            if self.can_cake_fit_in_plate(polygon):
                self.mark_area(cent, "green", polygon.area)
            else:
                self.mark_area(cent, "red", polygon.area)

        if self.penalty is not None:
            self.canvas.create_text(700, 20, text="Penalty: {}".format(self.penalty), font=("Arial", 14), fill="black",
                                              activefill="gray", tags="penalty text")
            # Calculate the sum of lengths of all the cuts
            total_length = 0
            for cut in self.cake_cuts:
                total_length += self.euclidean_distance((cut[0], cut[1]), (cut[2], cut[3]))
            self.canvas.create_text(900, 20, text="Total Length: {:.2f}".format(total_length), font=("Arial", 14), fill="black",
                                              activefill="gray", tags="penalty text")

    def create_buttons(self):
        # Create text-based "Pause" button on the canvas
        self.pause_btn = self.canvas.create_text(250, 20, text="Pause", font=("Arial", 14), fill="black",
                                                 activefill="gray", tags="pause_button")
        self.canvas.tag_bind("pause_button", "<Button-1>", lambda e: self.pause())

        # Create a text-based "Reset" button on the canvas
        self.resume_btn = self.canvas.create_text(350, 20, text="Start/Resume", font=("Arial", 14), fill="black",
                                                  activefill="gray", tags="resume_button")
        self.canvas.tag_bind("resume_button", "<Button-1>", lambda e: self.resume())

        self.resume_btn = self.canvas.create_text(450, 20, text="1X/4X", font=("Arial", 14), fill="black",
                                                  activefill="gray", tags="speed_button")
        self.canvas.tag_bind("speed_button", "<Button-1>", lambda e: self.toggle_speed())

        self.step_btn = self.canvas.create_text(550, 20, text="Step", font=("Arial", 14), fill="black",
                                                  activefill="gray", tags="step_button")
        self.canvas.tag_bind("step_button", "<Button-1>", lambda e: self.step())

    def mark_area(self, pos, color, area):
        x, y = pos

        x1, y1 = self.x_offset + x * self.scale, self.y_offset + y * self.scale
        self.canvas.create_text(x1, y1, text="{:.2f}".format(area), font=("Arial", 15), fill=color, tags="position", )

    def mark_position(self, pos):
        x, y = pos

        x1, y1 = self.x_offset + x * self.scale, self.y_offset + y * self.scale
        r = self.scale/8
        self.canvas.create_oval(x1 - r, y1 - r, x1 + r, y1 + r, fill="", outline="blue", width=1, tags="position")<|MERGE_RESOLUTION|>--- conflicted
+++ resolved
@@ -16,12 +16,9 @@
 import constants
 from utils import *
 from players.default_player import Player as DefaultPlayer
-<<<<<<< HEAD
 from players.G2_Player import G2_Player
-=======
 from players.g6_player import Player as G6_Player
 from players.g1_player import Player as G1_Player
->>>>>>> bd13f552
 from players.group10_player import Player as G10_Player
 from players.player_7 import Player as G7_Player
 from players.g9_player import Player as G9_Player
